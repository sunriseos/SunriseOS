--- conflicted
+++ resolved
@@ -10,14 +10,9 @@
 bitfield = "0.13"
 bit_field = "0.9"
 spin = "0.5"
-<<<<<<< HEAD
-kfs-libutils = { path = "../libutils" }
-kfs-libkern = { path = "../libkern" }
-swipc-gen = { path = "../swipc-gen" }
-=======
 sunrise-libutils = { path = "../libutils" }
 sunrise-libkern = { path = "../libkern" }
->>>>>>> 7d2b093f
+swipc-gen = { path = "../swipc-gen" }
 failure = { version = "0.1", default-features = false, features = ["derive"] }
 font-rs = { git = "https://github.com/orycterope/font-rs" }
 log = "0.4"
